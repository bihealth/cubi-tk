--- conflicted
+++ resolved
@@ -50,12 +50,8 @@
       matrix:
         python-version:
           - '3.10'
-<<<<<<< HEAD
           - '3.11'
-=======
-          # - "3.11"  # no compatible pysam yet
-          # - "3.12"  # no compatible pysam yet
->>>>>>> f2303fca
+            #- '3.12' # blocked by snappy-pipeline #483
     needs: linting
     steps:
       - name: Install Python via conda
@@ -81,6 +77,11 @@
       - name: Update environment using mamba
         run: mamba env update --name root --file /tmp/environment.yaml
 
+        # We are missing bioconda pysam packages for 3.11 and 3.12, cf.
+        # https://github.com/bioconda/bioconda-recipes/issues/37805
+        # - name: Save time by installing packages via mamba.
+        # run: mamba install -y pysam
+
       - name: Install dependencies
         run: |
             pip install -r requirements/test_black.txt
