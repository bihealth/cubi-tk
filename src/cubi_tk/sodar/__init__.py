"""``cubi-tk sodar``: SODAR command line interface.

Sub Commands
------------

``add-ped``
    Download sample sheet, add rows from PED file, and re-upload.

``check-remote``
    Check if or which local files with checksums are already deposited in iRODs/Sodar

``deletion-requests``
    Create deletion requests for files in SODAR/iRODs

``download-sheet``
    Download ISA-tab sheet from SODAR.

``ingest-collection``
    Upload arbitrary files to a single collection in SODAR

``ingest-data``
    Upload files to SODAR and match them to collections
    (defaults for fastq files).

``create-landingzone``
    Create a landing zone for a SODAR Project.

``list-landingzone``
    List existing landing zones for a SODAR Project.

``landing-zone-validate``
    Validate a landing zone.

``landing-zone-move``
    Move a landing zone.

``pull-data``
    Download data from iRODS.

``pull-raw-data``
    DEPRECATING! Download raw data from iRODS for samples from the sample sheet.

``update-samplesheet``
    Directly update ISA sample sheet (without intermediate files), based on ped file &/ command line specified data.

``upload-sheet``
    Upload ISA-tab sheet to SODAR.


More Information
----------------

Also see ``cubi-tk sodar`` CLI documentation and ``cubi-tk sodar --help`` for more
information.
"""

import argparse

from cubi_tk.parsers import get_basic_parser, get_sodar_parser, get_sodar_ingest_parser

from ..common import run_nocmd
from .add_ped import setup_argparse as setup_argparse_add_ped
from .check_remote import setup_argparse as setup_argparse_check_remote
from .deletion_requests_create import setup_argparse as setup_argparse_deletion_requests
from .download_sheet import setup_argparse as setup_argparse_download_sheet
from .ingest_collection import setup_argparse as setup_argparse_ingest_collection
from .ingest_data import setup_argparse as setup_argparse_ingest_data
from .lz_create_landingzone import setup_argparse as setup_argparse_create_landingzone
from .lz_list_landingzones import setup_argparse as setup_argparse_list_landingzones
from .lz_move import setup_argparse as setup_argparse_lz_move
from .lz_validate import setup_argparse as setup_argparse_lz_validate
from .pull_data import setup_argparse as setup_argparse_pull_data
from .pull_raw_data import setup_argparse as setup_argparse_pull_raw_data
from .update_samplesheet import setup_argparse as setup_argparse_update_samplesheet
from .upload_sheet import setup_argparse as setup_argparse_upload_sheet


def setup_argparse(parser: argparse.ArgumentParser) -> None:
    """Main entry point for sodar command."""
    basic_parser = get_basic_parser()
    sodar_parser_project_uuid = get_sodar_parser(with_dest= True)
    sodar_parser_project_uuid_assay_uuid = get_sodar_parser(with_dest= True, with_assay_uuid=True)
    sodar_ingest_parser = get_sodar_ingest_parser()
    sodar_ingest_parser_no_dest = get_sodar_ingest_parser(include_dest=False)
    sodar_parser_lz_uuid = get_sodar_parser(with_dest=True, dest_string="landing_zone_uuid", dest_help_string="UUID of Landing Zone to move.")


    subparsers = parser.add_subparsers(dest="sodar_cmd")

    setup_argparse_add_ped(
        subparsers.add_parser("add-ped", parents=[basic_parser, sodar_parser_project_uuid], help="Augment sample sheet from PED file")
    )
    setup_argparse_check_remote(
        subparsers.add_parser(
            "check-remote", parents=[basic_parser, sodar_parser_project_uuid_assay_uuid], help="Compare local files with checksum against SODAR/iRODS"
        )
    )
    setup_argparse_download_sheet(
        subparsers.add_parser("download-sheet", parents=[basic_parser, sodar_parser_project_uuid], help="Download ISA-tab")
    )
    setup_argparse_deletion_requests(
        subparsers.add_parser("deletion-requests", parents=[basic_parser, sodar_parser_project_uuid_assay_uuid], help="Create deletion reuqests for SODAR/iRODS")
    )
    setup_argparse_ingest_data(
        subparsers.add_parser(
            "ingest-data", parents=[basic_parser, sodar_parser_destination_assay_uuid], help="Upload files to SODAR project"
        )
    )
    setup_argparse_ingest_collection(
        subparsers.add_parser(
            "ingest-collection", parents=[basic_parser, sodar_parser_destination], help="Upload a set of arbitrary files to a single iRODS colelction from SODAR"
        )
    )
    setup_argparse_pull_data(
        subparsers.add_parser("pull-data", parents=[basic_parser, sodar_parser_project_uuid_assay_uuid], help="Download data from iRODS")
    )
    setup_argparse_pull_raw_data(
        subparsers.add_parser("pull-raw-data", parents=[basic_parser, sodar_parser_project_uuid_assay_uuid], help="DEPRECATING! Download raw data from iRODS")
    )
    setup_argparse_create_landingzone(
        subparsers.add_parser("create-landingzone", parents=[basic_parser, sodar_parser_project_uuid_assay_uuid], help="Creating landing zone for project")
    )
    setup_argparse_list_landingzones(
        subparsers.add_parser("list-landingzones", parents=[basic_parser, sodar_parser_project_uuid], help="List landing zones of project")
    )
    setup_argparse_lz_move(
        subparsers.add_parser("landing-zone-move", parents=[basic_parser, sodar_parser_lz_uuid], help="Submit given landing zone for moving")
    )
    setup_argparse_lz_validate(
        subparsers.add_parser("landing-zone-validate", parents=[basic_parser, sodar_parser_lz_uuid], help="Submit given landing zone for validation")
    )
<<<<<<< HEAD
    setup_argparse_update_samplesheet(
        subparsers.add_parser("update-samplesheet", parents=[basic_parser, get_sodar_parser(with_dest=True)], help="Update sample sheet")
    )
    setup_argparse_upload_sheet(
        subparsers.add_parser("upload-sheet", parents=[basic_parser, sodar_parser_project_uuid], help="Upload and replace ISA-tab")
=======
    setup_argparse_ingest_data(
        subparsers.add_parser(
            "ingest-data", parents=[basic_parser, sodar_ingest_parser], help="Upload files to SODAR project"
        )
    )
    setup_argparse_ingest_collection(
        subparsers.add_parser(
            "ingest-collection", parents=[basic_parser, sodar_ingest_parser_no_dest], help="Upload a set of arbitrary files to a single iRODS colelction from SODAR"
        )
    )
    setup_argparse_check_remote(
        subparsers.add_parser(
            "check-remote", parents=[basic_parser, sodar_parser_project_uuid_assay_uuid], help="Compare local files with checksum against SODAR/iRODS"
        )
>>>>>>> 6d15d9b9
    )



def run(args, parser, subparser):
    """Main entry point for sodar command."""
    if not args.sodar_cmd:  # pragma: nocover
        return run_nocmd(args, parser, subparser)
    else:
        return args.sodar_cmd(args, parser, subparser)<|MERGE_RESOLUTION|>--- conflicted
+++ resolved
@@ -108,7 +108,7 @@
     )
     setup_argparse_ingest_collection(
         subparsers.add_parser(
-            "ingest-collection", parents=[basic_parser, sodar_parser_destination], help="Upload a set of arbitrary files to a single iRODS colelction from SODAR"
+            "ingest-collection", parents=[basic_parser, sodar_ingest_parser_no_dest], help="Upload a set of arbitrary files to a single iRODS colelction from SODAR"
         )
     )
     setup_argparse_pull_data(
@@ -129,28 +129,11 @@
     setup_argparse_lz_validate(
         subparsers.add_parser("landing-zone-validate", parents=[basic_parser, sodar_parser_lz_uuid], help="Submit given landing zone for validation")
     )
-<<<<<<< HEAD
     setup_argparse_update_samplesheet(
         subparsers.add_parser("update-samplesheet", parents=[basic_parser, get_sodar_parser(with_dest=True)], help="Update sample sheet")
     )
     setup_argparse_upload_sheet(
         subparsers.add_parser("upload-sheet", parents=[basic_parser, sodar_parser_project_uuid], help="Upload and replace ISA-tab")
-=======
-    setup_argparse_ingest_data(
-        subparsers.add_parser(
-            "ingest-data", parents=[basic_parser, sodar_ingest_parser], help="Upload files to SODAR project"
-        )
-    )
-    setup_argparse_ingest_collection(
-        subparsers.add_parser(
-            "ingest-collection", parents=[basic_parser, sodar_ingest_parser_no_dest], help="Upload a set of arbitrary files to a single iRODS colelction from SODAR"
-        )
-    )
-    setup_argparse_check_remote(
-        subparsers.add_parser(
-            "check-remote", parents=[basic_parser, sodar_parser_project_uuid_assay_uuid], help="Compare local files with checksum against SODAR/iRODS"
-        )
->>>>>>> 6d15d9b9
     )
 
 
