--- conflicted
+++ resolved
@@ -28,12 +28,8 @@
 - ``isatab-bulk_rnaseq``
 - ``isatab-tumor_normal_dna``
 - ``isatab-tumor_normal_triplets``
-<<<<<<< HEAD
 - ``isatab-stem_cell_core_bulk``
 - ``isatab-stem_cell_core_sc``
-=======
-- ``isatab-stem_cell_core``
->>>>>>> 88131853
 
 Adding Templates
 ----------------
@@ -151,7 +147,6 @@
         configuration=load_variables("isatab-ms_meta_biocrates"),
     ),
     IsaTabTemplate(
-<<<<<<< HEAD
         name="stem_cell_core_bulk",
         path=os.path.join(_BASE_DIR, "isatab-stem_cell_core_bulk"),
         description="Bulk RNA sequencing ISA-tab template from hiPSC for stem cell core projects",
@@ -163,13 +158,6 @@
         description="Single cell RNA sequencing ISA-tab template from hiPSC for stem cell core projects",
         configuration=load_variables("isatab-stem_cell_core_sc"),
     ),    
-=======
-        name="stem_cell_core",
-        path=os.path.join(_BASE_DIR, "isatab-stem_cell_core"),
-        description="RNA sequencing ISA-tab template from hiPSC for stem cell core projects",
-        configuration=load_variables("isatab-stem_cell_core"),
-    ),
->>>>>>> 88131853
 )
 
 #: Known ISA-tab templates.
