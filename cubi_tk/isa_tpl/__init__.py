--- conflicted
+++ resolved
@@ -37,16 +37,10 @@
 import argparse
 from functools import partial
 from pathlib import Path
-<<<<<<< HEAD
 import shutil
-import typing
 import warnings
 
 import altamisa
-import attr
-=======
-
->>>>>>> e5e55961
 from cookiecutter.main import cookiecutter
 from cubi_isa_templates import TEMPLATES
 from logzero import logger
