--- conflicted
+++ resolved
@@ -1,51 +1,29 @@
 """``cubi-tk dkfz ingest-fastq``: transfer raw FASTQs into iRODS landing zone."""
 
 import argparse
-<<<<<<< HEAD
 import attr
-=======
->>>>>>> 0f429b8f
 import datetime
 import os
 import re
 import typing
 import hashlib
-<<<<<<< HEAD
 from queue import Queue
 from threading import Thread
 from subprocess import check_output, SubprocessError
 import shlex
  
 from pathlib import Path
-=======
-from pathlib import Path
-from multiprocessing import Value
-from multiprocessing.pool import ThreadPool
-from subprocess import check_output, SubprocessError
-from ctypes import c_ulonglong
-import shlex
-
-import tqdm
->>>>>>> 0f429b8f
 from logzero import logger
 
 from . import common
 from .DkfzMeta import DkfzMeta
 from ..sodar.api import landing_zones
-<<<<<<< HEAD
 
 DEFAULT_NUM_TRANSFERS = 8
 
 @attr.s(frozen=True, auto_attribs=True)
 class Config(common.Config):
     """Configuration for ingest-fastq."""
-=======
-from ..snappy.itransfer_common import TransferJob, irsync_transfer
-from ..common import sizeof_fmt
-
-DEFAULT_NUM_TRANSFERS = 8
-
->>>>>>> 0f429b8f
 
     sodar_url: str
     sodar_api_token: str = attr.ib(repr=lambda value: "***")  # type: ignore
@@ -64,18 +42,11 @@
     command_name = "ingest-fastq"
     step_name = "raw_data"
 
-<<<<<<< HEAD
     md5_pattern = re.compile("^[0-9a-f]{32} +(.+)$", re.IGNORECASE)
     filename_pattern = re.compile("^([A-Z0-9-]+)_R[12]\\.fastq\\.gz$")
 
     def __init__(self, config: Config):
         super().__init__(config)
-=======
-    md5_pattern = re.compile("^([0-9a-f]{32}) +(.+)$", re.IGNORECASE)
-
-    def __init__(self, args):
-        self.args = args
->>>>>>> 0f429b8f
 
     @classmethod
     def setup_argparse(cls, parser: argparse.ArgumentParser) -> None:
@@ -107,8 +78,6 @@
             type=int,
             default=DEFAULT_NUM_TRANSFERS,
             help="Number of parallel transfers, defaults to %s" % DEFAULT_NUM_TRANSFERS,
-<<<<<<< HEAD
-=======
         )
         parser.add_argument(
             "--tsv-shortcut",
@@ -125,32 +94,6 @@
             "--remote-dir-pattern",
             default="{library_name}/%s/{date}" % cls.step_name,
             help="Pattern to use for constructing remote pattern",
->>>>>>> 0f429b8f
-        )
-        parser.add_argument(
-<<<<<<< HEAD
-            "--tsv-shortcut",
-            default="cancer",
-            choices=("germline", "cancer"),
-            help="The shortcut TSV schema to use.",
-        )
-        parser.add_argument(
-            "--remote-dir-date",
-            default=datetime.date.today().strftime("%Y-%m-%d"),
-            help="Date to use in remote directory, defaults to YYYY-MM-DD of today.",
-=======
-            "--assay-type",
-            dest="assay_type",
-            choices=DkfzMetaParser.mappings["SEQUENCING_TYPE_to_Assays"].values(),
-            default="exome",
-            help="Assay type to upload to landing zone",
->>>>>>> 0f429b8f
-        )
-        parser.add_argument(
-<<<<<<< HEAD
-            "--remote-dir-pattern",
-            default="{library_name}/%s/{date}" % cls.step_name,
-            help="Pattern to use for constructing remote pattern",
         )
 
         parser.add_argument(
@@ -163,44 +106,11 @@
             "--md5-check",
             action="store_true",
             help="Compute md5 checksums and verify them against metadata"
-=======
-            "--checks",
-            dest="checks",
-            action="store_true",
-            help="Compute md5 checksums and verify them against metadata",
-        )
-
-        parser.add_argument(
-            "--species", dest="species", default="human", help="Organism common name"
-        )
-
-        parser.add_argument(
-            "--mapping",
-            help=r"""
-                File containing a table with the mapping between sample ids.
-                The sample id stored in the DKFZ metafile is replaced by another id.
-                The DKFZ sample id must be in column 'Sample Name', and the replacement id in column 'Sample Name CUBI'.
-                When column 'Patient Name CUBI' is present in the mapping table, its contents is used for the 'Source Name' is the ISA-tab sample file.
-                Additional columns are used to create 'Characteristics' columns for the sample material in the ISA-tab sample file.
-            """,
-        )
-
-        parser.add_argument(
-            "--dktk",
-            default=False,
-            action="store_true",
-            help="Further heuristics to process DKTK Master-like samples",
->>>>>>> 0f429b8f
         )
 
         parser.add_argument(
             "destination", help="UUID or iRods path of landing zone to move to."
         )
-
-<<<<<<< HEAD
-=======
-        parser.add_argument("meta", nargs="+", help="DKFZ meta file(s)")
->>>>>>> 0f429b8f
 
     @classmethod
     def run(
@@ -221,7 +131,6 @@
             return res
 
         logger.info("Starting cubi-tk org-raw check")
-<<<<<<< HEAD
         logger.info("  args: %s", self.config)
 
         metas = self.read_metas()
@@ -378,77 +287,6 @@
             cmd = "iput -aK {threads} {source}.md5sum i:{target}".format(threads=threads, source=filename, target=target)
             commands.append(cmd)
         return commands
-=======
-        logger.info("  args: %s", self.args)
-
-        catalog = self.prepare_files_catalog()
-        jobs = self.build_commands(catalog)
-
-        logger.debug(
-            "Transfer jobs:\n%s", "\n".join(map(lambda x: x.to_oneline(), jobs))
-        )
-
-        logger.info("Planning to transfer the files as follows...")
-        for job in jobs:
-            logger.info("  %s => %s", job.path_src, job.path_dest)
-
-        total_bytes = sum([job.bytes for job in jobs])
-        logger.info(
-            "Transferring %d files with a total size of %s",
-            len(jobs),
-            sizeof_fmt(total_bytes),
-        )
-
-        if not self.args.dry_run:
-            counter = Value(c_ulonglong, 0)
-            with tqdm.tqdm(total=total_bytes, unit="B", unit_scale=True) as t:
-                if self.args.num_parallel_transfers == 0:  # pragma: nocover
-                    for job in jobs:
-                        irsync_transfer(job, counter, t)
-                else:
-                    pool = ThreadPool(processes=self.args.num_parallel_transfers)
-                    for job in jobs:
-                        pool.apply_async(irsync_transfer, args=(job, counter, t))
-                    pool.close()
-                    pool.join()
-
-        logger.info("All done")
-        return None
-
-    def prepare_files_catalog(self):
-        dkfz_parser = DkfzMetaParser()
-        all = None
-        for filename in self.args.meta:
-            meta = dkfz_parser.DkfzMeta(filename, species=self.args.species)
-            if all is None:
-                all = meta
-            else:
-                all.extend(meta)
-
-        mapping = None
-        if self.args.dktk:
-            mapping = all.dktk()
-        if self.args.mapping:
-            mapping = pd.read_table(self.args.mapping)
-        all.create_cubi_names(mapping=mapping)
-
-        catalog = all.filename_mapping(assay_type=self.args.assay_type)
-
-        if self.args.checks:
-            checksums = DkfzIngestFastqCommand.compute_checksums(
-                catalog["source_path"].tolist(),
-                threads=self.args.num_parallel_transfers,
-            )
-            if not DkfzIngestFastqCommand.verify_checksums(catalog, checksums):
-                return None
-
-        return catalog
-
-        if self.args.dry_run:
-            logger.info("Commands:\n{}\n".format("\n".join(commands)))
-        else:
-            DkfzIngestFastqCommand.execute_commands(commands)
->>>>>>> 0f429b8f
 
     @staticmethod
     def _execute_commands(commands):
@@ -527,35 +365,6 @@
                 )
             )
         return m.group(1).lower()
-
-    @staticmethod
-    def verify_checksums(catalog, checksums):
-        try:
-            catalog["companion_md5"] = [
-                DkfzIngestFastqCommand.read_companion_md5(x)
-                for x in catalog["source_path"].tolist()
-            ]
-        except Exception as e:
-            logger.error(str(e))
-            return False
-        catalog["computed_md5"] = [checksums[x] for x in catalog["source_path"]]
-        j1 = catalog.columns.tolist().index("checksum")
-        j2 = catalog.columns.tolist().index("computed_md5")
-        j3 = catalog.columns.tolist().index("companion_md5")
-        j0 = catalog.columns.tolist().index("source_path")
-        j = catalog.columns.tolist().index("folder_name")
-        checksum_ok = True
-        for i in range(catalog.shape[0]):
-            if (catalog.iloc[i, j1] != catalog.iloc[i, j2]) or (
-                catalog.iloc[i, j1] != catalog.iloc[i, j3]
-            ):
-                checksum_ok = False
-                logger.error(
-                    "Checksums don't match for file {} (sample {})".format(
-                        catalog.iloc[i, j0], catalog.iloc[i, j]
-                    )
-                )
-        return checksum_ok
 
     def build_commands(self, catalog):
         df = catalog[["folder_name", "library_name", "source_path"]]
