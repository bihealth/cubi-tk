--- conflicted
+++ resolved
@@ -1,7 +1,6 @@
 import attr
 import re
 import pandas as pd
-<<<<<<< HEAD
 from typing import Dict, List, Tuple
 
 import altamisa.isatab.models
@@ -130,438 +129,3 @@
                                 return(str(c.value))
                         return(None)
         return None
-=======
-
-from logzero import logger
-
-from .models import Assay
-from .models import Material
-from .models import Protocol
-from .models import Characteristics
-from .models import Parameter
-from .models import Comment
-
-import pdb
-
-
-class DkfzMeta:
-
-    _token = object()
-    pattern = re.compile(
-        "^([A-Z0-9]+-)?(([A-Z0-9]{4,6})-(([BFTM])([0-9]+)))-(([DR])([0-9]+))(-[0-9]+)?$"
-    )
-    cubi_naming = {
-        "extract": {"exome": "DNA", "transcriptome": "RNA", "whole genome": "DNA"},
-        "library": {"exome": "WES", "transcriptome": "mRNA_seq", "whole genome": "WGS"},
-    }
-
-    def __init__(self, _from_factory=None):
-        if _from_factory is not DkfzMeta._token:
-            raise NotImplementedError("Initialisation only from parser")
-        self.config = {}
-        self.meta_filename = []
-        self.meta = []
-        self.assays = {}
-
-    def create_cubi_names(self, mapping=None):
-        for (sequencing_type, assay) in self.assays.items():
-            extract = ""
-            library = ""
-            if sequencing_type == "exome":
-                extract = "DNA1"
-                library = "WES1"
-            elif sequencing_type == "whole genome":
-                extract = "DNA1"
-                library = "WGS1"
-            elif sequencing_type == "transcriptome":
-                extract = "RNA1"
-                library = "mRNA_seq1"
-            else:
-                continue
-
-            rename_extract = True
-            rename_library = True
-            if not mapping is None:
-                df = pd.DataFrame(
-                    data={
-                        "Sample Name": assay["isatab"]
-                        .Materials["Sample"]
-                        .values["name"]
-                    }
-                )
-                df = df.merge(
-                    mapping, on="Sample Name", how="left", validate="many_to_one"
-                )
-                assay["isatab"].Materials["Sample"].set_values(
-                    df["Sample Name CUBI"].tolist()
-                )
-                if "Source Name CUBI" in df.columns:
-                    assay["isatab"].Materials["Source"].set_values(
-                        df["Source Name CUBI"].tolist()
-                    )
-                if "Extract Name CUBI" in df.columns:
-                    assay["isatab"].Materials["Extract"].set_values(
-                        df["Extract Name CUBI"].tolist()
-                    )
-                    rename_extract = False
-                if "Library Name CUBI" in df.columns:
-                    assay["isatab"].Materials["Library"].set_values(
-                        df["Library Name CUBI"].tolist()
-                    )
-                    rename_library = False
-                for x in df.columns:
-                    if x in [
-                        "Source Name",
-                        "Source Name CUBI",
-                        "Sample Name",
-                        "Sample Name CUBI",
-                        "Extract Name CUBI",
-                        "Library Name CUBI",
-                    ]:
-                        continue
-                    characteristic = Characteristics(x)
-                    characteristic.set_values(df[x].to_list(), category="values")
-                    assay["isatab"].Materials["Sample"].set_characteristic(
-                        characteristic
-                    )
-
-            if rename_extract:
-                assay["isatab"].Materials["Extract"].set_values(
-                    [
-                        x + "-" + extract
-                        for x in assay["isatab"].Materials["Sample"].values["name"]
-                    ]
-                )
-            if rename_library:
-                assay["isatab"].Materials["Library"].set_values(
-                    [
-                        x + "-" + library
-                        for x in assay["isatab"].Materials["Extract"].values["name"]
-                    ]
-                )
-
-    def get_assay(self, assay_type, drop_assay=True):
-        if not assay_type in self.assays:
-            return None
-        assay = self.assays[assay_type]["isatab"]
-
-        df = pd.concat(
-            [
-                pd.DataFrame(
-                    data={"Sample Name": assay.Materials["Sample"].values["name"]}
-                ),
-                assay.Protocols["Nucleic acid extraction"].get_DataFrame(),
-                assay.Materials["Extract"].get_DataFrame(),
-                assay.Protocols["Library construction"].get_DataFrame(),
-                assay.Materials["Library"].get_DataFrame(),
-                assay.Protocols["Nucleic acid sequencing"].get_DataFrame(),
-                assay.Materials["Assay"].get_DataFrame(),
-            ],
-            axis=1,
-        )
-
-        if drop_assay:
-            try:
-                i = df.columns.tolist().index("Assay Name")
-                df = df.iloc[range(df.shape[0]), range(i)]
-            except ValueError:
-                pass
-
-        return df.drop_duplicates()
-
-    def get_sample(self):
-        dfs = None
-        for assay_type in self.assays.keys():
-            assay = self.assays[assay_type]["isatab"]
-
-            df = pd.concat(
-                [
-                    assay.Materials["Source"].get_DataFrame(),
-                    assay.Protocols["Sample collection"].get_DataFrame(),
-                    assay.Materials["Sample"].get_DataFrame(),
-                ],
-                axis=1,
-            )
-
-            if not dfs is None:
-                dfs = pd.concat(
-                    [dfs, df.reset_index(drop=True).drop_duplicates()],
-                    axis=0,
-                    ignore_index=True,
-                )
-            else:
-                dfs = df
-
-        return dfs.drop_duplicates()
-
-    def extend(self, meta):
-        self.meta_filename.extend(meta.meta_filename)
-        self.meta.extend(meta.meta)
-        for (assay_type, assay) in meta.assays.items():
-            if assay_type in self.assays:
-                self.assays[assay_type]["meta"] = self.assays[assay_type][
-                    "meta"
-                ].append(assay["meta"])
-                for (k, v) in assay["Internals"].items():
-                    if not k in self.assays[assay_type]["Internals"]:
-                        self.assays[assay_type]["Internals"][k] = [None] * self.assays[
-                            assay_type
-                        ]["isatab"].Materials["Sample"].size
-                    self.assays[assay_type]["Internals"][k].extend(v)
-                for (k, v) in self.assays[assay_type]["Internals"].items():
-                    if not k in assay["Internals"]:
-                        self.assays[assay_type]["Internals"][k].extend(
-                            [None] * assay["isatab"].Materials["Sample"].size
-                        )
-                self.assays[assay_type]["isatab"].extend(assay["isatab"])
-            else:
-                self.assays[assay_type] = assay
-
-    @staticmethod
-    def find_sample_nb(df, original="sample_nb", cubi="CUBI_sample_nb"):
-        x = sorted(list(set(df[original].astype(str).tolist())))
-        x = dict(zip([str(y) for y in x], range(len(x))))
-        df.loc[:, cubi] = [x[str(y)] + 1 for y in df[original].astype(str).tolist()]
-        return df
-
-    def dktk(self):
-        dfs = None
-        for assay_type in self.assays.keys():
-            assay = self.assays[assay_type]["isatab"]
-
-            provider_id = Characteristics("Provider sample id")
-            provider_id.set_values(
-                assay.Materials["Sample"].values["name"], category="values"
-            )
-            assay.Materials["Sample"].annotations.append(provider_id)
-
-            md5 = None
-            for annotation in assay.Materials["Assay"].annotations:
-                if annotation.name == "Checksum":
-                    md5 = annotation.values["values"]
-                    break
-
-            df = pd.DataFrame(
-                data={
-                    "Sample Name": assay.Materials["Sample"].values["name"],
-                    "Checksum": md5,
-                }
-            )
-            df = df.merge(
-                pd.DataFrame(data=self.assays[assay_type]["Internals"]),
-                how="left",
-                on="Checksum",
-            )
-
-            is_tumor = None
-            if ("Tissue_type" in df.columns) and (
-                set(df["Tissue_type"].tolist()).issubset({"N", "T"})
-            ):
-                is_tumor = Characteristics("Is Tumor")
-                is_tumor.set_values(df["Tissue_type"].tolist(), category="values")
-                assay.Materials["Sample"].annotations.append(is_tumor)
-
-                is_metastasis = Characteristics("Is Metastasis")
-                v = assay.Materials["Sample"].values["name"]
-                p = DkfzMeta.pattern
-                is_metastasis.set_values(
-                    [p.match(x).group(5) if p.match else "" for x in v],
-                    category="values",
-                )
-                verify = list(
-                    zip(is_tumor.values["values"], is_metastasis.values["values"])
-                )
-                if not all(
-                    [
-                        (x[0] == "N" and x[1] != "T" and x[1] != "M")
-                        or (x[0] == "T" and (x[1] == "T" or x[1] == "M"))
-                        for x in verify
-                    ]
-                ):
-                    logger.warning(
-                        "Can't infer metastasis status for assay {}".format(assay_type)
-                    )
-                else:
-                    is_metastasis.set_values(
-                        [x == "M" for x in is_metastasis.values["values"]],
-                        category="values",
-                    )
-                    assay.Materials["Sample"].annotations.append(is_metastasis)
-            else:
-                logger.warning(
-                    "Can't infer normal/tumor status for assay {}".format(assay_type)
-                )
-
-            batch = None
-            if "Batch" in df.columns:
-                batch = Characteristics("Batch")
-                batch.set_values(df["Batch"].astype(int).tolist(), category="values")
-                assay.Materials["Library"].annotations.append(batch)
-            else:
-                logger.warning("Can't set batch number for assay {}".format(assay_type))
-
-            if is_tumor and batch:
-                dfs = pd.concat(
-                    [
-                        dfs,
-                        pd.DataFrame(
-                            data={
-                                "Source Name": assay.Materials["Source"].values["name"],
-                                "Sample Name": assay.Materials["Sample"].values["name"],
-                                "Provider ID": provider_id.values["values"],
-                                "Is Tumor": is_tumor.values["values"],
-                                "Batch": batch.values["values"],
-                                "assay_type": [assay_type]
-                                * assay.Materials["Sample"].size,
-                            }
-                        ),
-                    ],
-                    axis=0,
-                    ignore_index=True,
-                )
-
-        if not dfs is None:
-            dfs = dfs.reset_index(drop=True).drop_duplicates()
-
-            p = DkfzMeta.pattern
-            dfs["sample_id"] = [
-                p.match(x).group(2) if p.match(x) else ""
-                for x in dfs["Provider ID"].tolist()
-            ]
-            dfs = dfs.sort_values(["Source Name", "assay_type", "Batch"])
-
-            cols = ["Source Name", "Is Tumor"]
-            orig = "sample_id"
-            cubi = "cubi_sample_nb"
-            dfs = (
-                dfs.groupby(cols)
-                .apply(lambda x: DkfzMeta.find_sample_nb(x, original=orig, cubi=cubi))
-                .reset_index(drop=True)
-            )
-
-            cols = ["sample_id", "assay_type"]
-            orig = "Provider ID"
-            cubi = "cubi_extract_nb"
-            dfs = (
-                dfs.groupby(cols)
-                .apply(lambda x: DkfzMeta.find_sample_nb(x, original=orig, cubi=cubi))
-                .reset_index(drop=True)
-            )
-
-            cols = ["sample_id", "assay_type", "cubi_extract_nb"]
-            orig = "Batch"
-            cubi = "cubi_library_nb"
-            dfs = (
-                dfs.groupby(cols)
-                .apply(lambda x: DkfzMeta.find_sample_nb(x, original=orig, cubi=cubi))
-                .reset_index(drop=True)
-            )
-
-            dfs["Sample Name CUBI"] = (
-                dfs["Source Name"]
-                + "-"
-                + dfs["Is Tumor"]
-                + dfs["cubi_sample_nb"].astype(str)
-            )
-            dfs["Extract Name CUBI"] = (
-                dfs["Sample Name CUBI"]
-                + "-"
-                + [
-                    DkfzMeta.cubi_naming["extract"][x]
-                    for x in dfs["assay_type"].tolist()
-                ]
-                + dfs["cubi_extract_nb"].astype(str)
-            )
-            dfs["Library Name CUBI"] = (
-                dfs["Extract Name CUBI"]
-                + "-"
-                + [
-                    DkfzMeta.cubi_naming["library"][x]
-                    for x in dfs["assay_type"].tolist()
-                ]
-                + dfs["cubi_library_nb"].astype(str)
-            )
-
-            tmp = dfs.groupby("Sample Name CUBI").filter(
-                lambda x: any([y > 1 for y in x["cubi_library_nb"].tolist()])
-                or any([y > 1 for y in x["cubi_extract_nb"].tolist()])
-            )
-            tmp = (
-                tmp.groupby("Sample Name CUBI")
-                .aggregate(
-                    {
-                        "Library Name CUBI": lambda x: ", ".join(set(x)),
-                        "Batch": lambda x: ", ".join(set(x.astype(str))),
-                    }
-                )
-                .reset_index()
-            )
-            for i in range(tmp.shape[0]):
-                logger.warning(
-                    "Sample {} has snappy-incompatible libraries {} from batches {}".format(
-                        tmp.iloc[i, 0], tmp.iloc[i, 1], tmp.iloc[i, 2]
-                    )
-                )
-
-            dfs = dfs[
-                [
-                    "Sample Name",
-                    "Sample Name CUBI",
-                    "Extract Name CUBI",
-                    "Library Name CUBI",
-                ]
-            ].drop_duplicates()
-
-            if any(dfs["Sample Name"].duplicated()) or any(
-                dfs["Library Name CUBI"].duplicated()
-            ):
-                logger.error(
-                    "Creation of CUBI sample ids is not possible, mapping not 1-1"
-                )
-                return None
-
-        return dfs
-
-    def filename_mapping(
-        self, assay_type, sodar_path=None, date=str(datetime.date(datetime.now()))
-    ):
-        assay = self.assays[assay_type]
-        pattern = re.compile("^.*/?(AS-[0-9]+-LR-[0-9]+)_R([12])\\.fastq\\.gz$")
-
-        df = pd.DataFrame(
-            data={
-                "source_path": assay["Internals"]["fastq_path"],
-                "folder_name": assay["isatab"].Materials["Library"].values["name"],
-                "mate": assay["Internals"]["Mate"],
-                "checksum": assay["Internals"]["Checksum"],
-            }
-        )
-
-        df["basename"] = [
-            pattern.match(x).group(1) if pattern.match else None
-            for x in df["source_path"].tolist()
-        ]
-
-        df = (
-            df.groupby("folder_name")
-            .apply(
-                lambda x: DkfzMeta.find_sample_nb(
-                    x, original="basename", cubi="library_nb"
-                )
-            )
-            .reset_index(drop=True)
-        )
-        library_name = [
-            "%s_%03d_R%d.fastq.gz" % (x[0], x[1], x[2])
-            for x in list(
-                zip(
-                    df["folder_name"].tolist(),
-                    df["library_nb"].tolist(),
-                    df["mate"].tolist(),
-                )
-            )
-        ]
-        df["library_name"] = library_name
-
-        return df
->>>>>>> 0f429b8f
