--- conflicted
+++ resolved
@@ -294,17 +294,8 @@
     def build_jobs(self, library_names):
         """Build file transfer jobs."""
 
-<<<<<<< HEAD
         # Get path to iRODS directory
         lz_uuid, lz_irods_path = self.get_sodar_info()
-=======
-            lz_irods_path = landing_zones.get(
-                sodar_url=self.args.sodar_url,
-                sodar_api_token=self.args.sodar_api_token,
-                landing_zone_uuid=self.args.destination,
-            ).irods_path
-            logger.info("Target iRods path: %s", lz_irods_path)
->>>>>>> 85563497
 
         transfer_jobs = []
         for library_name in library_names:
