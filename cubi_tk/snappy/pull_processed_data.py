"""``cubi-tk snappy pull-processed-data``: pull processed data from SODAR iRODS to output directory.
More Information
----------------
- Also see ``cubi-tk snappy`` :ref:`cli_main <CLI documentation>` and ``cubi-tk snappy pull-processed-data --help`` for more information.
- `SNAPPY Pipeline Documentation <https://snappy-pipeline.readthedocs.io/en/latest/>`__.
- `BiomedSheet Documentation <https://biomedsheets.readthedocs.io/en/master/>`__.
"""
import argparse
import os
from types import SimpleNamespace
import typing

from logzero import logger

from .common import get_biomedsheet_path, load_sheet_tsv
from ..common import load_toml_config
from .parse_sample_sheet import ParseSampleSheet
from .pull_data_common import PullDataCommon

from .retrieve_irods_collection import RetrieveIrodsCollection, DEFAULT_HASH_SCHEME


#: Valid file extensions
VALID_FILE_TYPES = ("bam", "vcf", "txt", "csv", "log")


class PullProcessedDataCommand(PullDataCommon):
    """Implementation of the ``pull-processed-data`` command."""

    #: File type dictionary. Key: file type; Value: additional expected extensions (tuple).
    file_type_to_extensions_dict = {
        "bam": ("bam", "bam.bai"),
        "vcf": ("vcf", "vcf.gz", "vcf.tbi", "vcf.gz.tbi"),
        "log": ("log", "conda_info.txt", "conda_list.txt"),
        "txt": ("txt",),
        "csv": ("csv",),
    }

    def __init__(self, args):
        PullDataCommon.__init__(self)
        # Command line arguments.
        self.args = args

    @classmethod
    def setup_argparse(cls, parser: argparse.ArgumentParser) -> None:
        """Setup arguments for ``check-remote`` command."""
        parser.add_argument(
            "--hidden-cmd", dest="snappy_cmd", default=cls.run, help=argparse.SUPPRESS
        )
        parser.add_argument(
            "--sodar-url",
            default=os.environ.get("SODAR_URL", "https://sodar.bihealth.org/"),
            help="URL to SODAR, defaults to SODAR_URL environment variable or fallback to https://sodar.bihealth.org/",
        )
        parser.add_argument(
            "--sodar-api-token",
            default=os.environ.get("SODAR_API_TOKEN", None),
            help="Authentication token when talking to SODAR.  Defaults to SODAR_API_TOKEN environment variable.",
        )
        parser.add_argument(
            "--tsv-shortcut",
            default="germline",
            choices=("cancer", "generic", "germline"),
            help="The shortcut TSV schema to use; default: 'germline'.",
        )
        parser.add_argument(
            "--base-path",
            default=os.getcwd(),
            required=False,
            help=(
                "Base path of project (contains 'ngs_mapping/' etc.), spiders up from biomedsheet_tsv and falls "
                "back to current working directory by default."
            ),
        )
        parser.add_argument(
            "--selected-samples",
            help=(
                "Limits the request to the listed sample names. Don't include the full library name, just the "
                "sample name (e.g., 'P001' instead of 'P001-N1-DNA1-WES1'). Separate the sample with comma for "
                "multiple samples, example: 'P001,P002,P003'. Note: argument overrides batch related arguments."
            ),
        )
        parser.add_argument(
            "--first-batch", default=0, type=int, help="First batch to be transferred. Defaults: 0."
        )
        parser.add_argument(
            "--last-batch", type=int, required=False, help="Last batch to be transferred."
        )
        parser.add_argument(
            "--output-directory",
            default=None,
            required=True,
            help="Output directory, where downloaded files will be stored.",
        )
        parser.add_argument(
            "--sample-id",
            default=False,
            action="store_true",
            help=(
                "Flag to indicate if search should be based on sample identifier (e.g.'P001') "
                "instead of library name (e.g. 'P001-N1-DNA1-WGS1')."
            ),
        )
        parser.add_argument(
            "--file-type",
            default=None,
            required=True,
            choices=VALID_FILE_TYPES,
            type=str,
            help=f"File extensions to be retrieved. Valid options: {VALID_FILE_TYPES}",
        )
        parser.add_argument(
<<<<<<< HEAD
            "--download-all-versions",
            default=False,
            action="store_true",
            help=(
                "By default only the latest version of a file will be download. For instance, if a was uploaded "
                "two times, in '2022-01-31' and '2022-02-28', only the latest is downloaded. If this flag is "
                "present, both versions will be downloaded."
            ),
        )
        parser.add_argument(
=======
>>>>>>> f642465c
            "--overwrite",
            default=False,
            action="store_true",
            help="Allow overwriting of local files.",
        )
        parser.add_argument(
            "--assay-uuid",
            default=None,
            type=str,
            help="UUID from Assay to check. Used to specify target while dealing with multi-assay projects.",
        )
        parser.add_argument("project_uuid", type=str, help="UUID from Project to check.")

    @classmethod
    def run(
        cls, args, _parser: argparse.ArgumentParser, _subparser: argparse.ArgumentParser
    ) -> typing.Optional[int]:
        """Entry point into the command."""
        return cls(args).execute()

    def check_args(self, args):
        """Called for checking arguments."""
        res = 0

        # If SODAR info not provided, fetch from user's toml file
        toml_config = load_toml_config(args)
        args.sodar_url = args.sodar_url or toml_config.get("global", {}).get("sodar_server_url")
        args.sodar_api_token = args.sodar_api_token or toml_config.get("global", {}).get(
            "sodar_api_token"
        )

        # Validate base path
        if not os.path.exists(args.base_path):  # pragma: nocover
            logger.error(f"Base path does not exist: {args.base_path}")
            res = 1

        # Validate output directory path
        if not (
            os.path.exists(args.output_directory) and os.access(args.output_directory, os.W_OK)
        ):
            logger.error(
                f"Output directory path either does not exist or it is not writable: {args.base_path}"
            )
            res = 1

        return res

    def execute(self) -> typing.Optional[int]:
        """Execute the transfer."""
        res = self.check_args(self.args)
        if res:  # pragma: nocover
            return res

        logger.info("Starting cubi-tk snappy pull-processed-data")
        logger.info("  args: %s", self.args)

        # Find biomedsheet file
        biomedsheet_tsv = get_biomedsheet_path(
            start_path=self.args.base_path, uuid=self.args.project_uuid
        )
        # Raw sample sheet.
        sheet = load_sheet_tsv(biomedsheet_tsv, self.args.tsv_shortcut)

        # Filter requested samples or libraries
        if self.args.selected_samples:
            selected_identifiers = self._filter_requested_samples_or_libraries_by_selected_samples(
                sheet=sheet,
                selected_samples=self.args.selected_samples,
                by_sample_id=self.args.sample_id,
            )
        else:
            selected_identifiers = self._filter_requested_samples_or_libraries(
                sheet=sheet,
                min_batch=self.args.first_batch,
                max_batch=self.args.last_batch,
                by_sample_id=self.args.sample_id,
            )

        # Get assay UUID if not provided
        assay_uuid = None
        if not self.args.assay_uuid:
            assay_uuid = self.get_assay_uuid(
                sodar_url=self.args.sodar_url,
                sodar_api_token=self.args.sodar_api_token,
                project_uuid=self.args.project_uuid,
            )

        # Find all remote files (iRODS)
        pseudo_args = SimpleNamespace(hash_scheme=DEFAULT_HASH_SCHEME)
        remote_files_dict = RetrieveIrodsCollection(
            pseudo_args,
            self.args.sodar_url,
            self.args.sodar_api_token,
            self.args.assay_uuid,
            self.args.project_uuid,
        ).perform()

        # Filter based on identifiers and file type
        filtered_remote_files_dict = self.filter_irods_collection(
            identifiers=selected_identifiers,
            remote_files_dict=remote_files_dict,
            file_type=self.args.file_type,
        )
        if len(filtered_remote_files_dict) == 0:
            self.report_no_file_found(available_files=[*remote_files_dict])
            return 0

        # Pair iRODS path with output path
        path_pair_list = self.pair_ipath_with_outdir(
            remote_files_dict=filtered_remote_files_dict,
            output_dir=self.args.output_directory,
            assay_uuid=self.args.assay_uuid or assay_uuid,
            retrieve_all=self.args.download_all_versions,
        )

        # Retrieve files from iRODS
        self.get_irods_files(
            irods_local_path_pairs=path_pair_list, force_overwrite=self.args.overwrite
        )

        logger.info("All done. Have a nice day!")
        return 0

<<<<<<< HEAD
    def pair_ipath_with_outdir(self, remote_files_dict, output_dir, assay_uuid, retrieve_all=False):
=======
    @staticmethod
    def _filter_requested_samples_or_libraries_by_selected_samples(
        sheet, selected_samples, by_sample_id
    ):
        """Filter requested samples or libraries based on selected sample list

        :param sheet: Sample sheet.
        :type sheet: biomedsheets.models.Sheet

        :param selected_samples: List of sample identifiers as string, e.g., 'P001,P002,P003'.
        :type selected_samples: str

        :param by_sample_id: Flag filter by sample id instead of library name.
        :type by_sample_id: bool

        :return: Returns filtered list of identifiers based on inputted parameters.
        """
        selected_samples_list = selected_samples.split(",")
        if by_sample_id:
            return selected_samples_list
        else:
            parser = ParseSampleSheet()
            return list(
                parser.yield_ngs_library_names_filtered_by_samples(
                    sheet=sheet, selected_samples=selected_samples_list
                )
            )

    @staticmethod
    def _filter_requested_samples_or_libraries(sheet, min_batch, max_batch, by_sample_id):
        """Filter requested samples or libraries

        :param sheet: Sample sheet.
        :type sheet: biomedsheets.models.Sheet

        :param min_batch: First batch number.
        :type min_batch:  int

        :param max_batch: Last batch number.
        :type max_batch: int

        :param by_sample_id: Flag filter by sample id instead of library name.
        :type by_sample_id: bool

        :return: Returns filtered list of identifiers based on inputted parameters.
        """
        parser = ParseSampleSheet()
        if by_sample_id:  # example: 'P001'
            yield_names_method = parser.yield_sample_names
        else:  # example: 'P001-N1-DNA1-WGS1'
            yield_names_method = parser.yield_ngs_library_names
        return list(yield_names_method(sheet=sheet, min_batch=min_batch, max_batch=max_batch))

    @staticmethod
    def pair_ipath_with_outdir(remote_files_dict, output_dir, assay_uuid):
>>>>>>> f642465c
        """Pair iRODS path with local output directory

        :param remote_files_dict: Dictionary with iRODS collection information. Key: file name as string (e.g.,
        'P001-N1-DNA1-WES1'); Value: iRODS data (``IrodsDataObject``).
        :type remote_files_dict: dict

        :param output_dir: Output directory path.
        :type output_dir: str

        :param assay_uuid: Assay UUID - used as a hack to get the directory structure in SODAR.
        :type assay_uuid: str

        :param retrieve_all: Flag indicates if all versions of the files should be downloaded (True)
        or just the latest (False). Default: False.
        :type retrieve_all: bool

        :return: Return list of tuples (iRODS path [str], local output directory [str]).
        """
        # Initiate output
        output_list = []
        # Iterate over iRODS objects
        for irods_obj_list in remote_files_dict.values():

            # Retrieve only latest, test if list is empty
            if irods_obj_list and not retrieve_all:
                irods_obj_list = [self.sort_irods_object_by_date_in_path(irods_obj_list)[0]]

            # Iterate over iRODS object list, by default list contain only latest
            for irods_obj in irods_obj_list:
                # Keeps iRODS directory structure if assay UUID is provided.
                # Assumption is that SODAR directories follow the logic below:
                # /sodarZone/projects/../<PROJECT_UUID>/sample_data/study_<STUDY_UUID>/assay_<ASSAY_UUID>/<LIBRARY_NAME>
                try:
                    irods_dir_structure = os.path.dirname(
                        str(irods_obj.irods_path).split(f"assay_{assay_uuid}/")[1]
                    )
                    _out_path = os.path.join(output_dir, irods_dir_structure, irods_obj.file_name)
                except IndexError:
                    logger.warning(
                        f"Provided Assay UUID '{assay_uuid}' is not present in SODAR path, "
                        f"hence directory structure won't be preserved.\n"
                        f"All files will be stored in root of output directory: {output_list}"
                    )
                    _out_path = os.path.join(output_dir, irods_obj.file_name)
                # Update output
                output_list.append((irods_obj.irods_path, _out_path))
                output_list.append((irods_obj.irods_path + ".md5", _out_path + ".md5"))

        return output_list


def setup_argparse(parser: argparse.ArgumentParser) -> None:
    """Setup argument parser for ``cubi-tk sodar pull-processed-data``."""
    return PullProcessedDataCommand.setup_argparse(parser)<|MERGE_RESOLUTION|>--- conflicted
+++ resolved
@@ -110,7 +110,6 @@
             help=f"File extensions to be retrieved. Valid options: {VALID_FILE_TYPES}",
         )
         parser.add_argument(
-<<<<<<< HEAD
             "--download-all-versions",
             default=False,
             action="store_true",
@@ -121,8 +120,6 @@
             ),
         )
         parser.add_argument(
-=======
->>>>>>> f642465c
             "--overwrite",
             default=False,
             action="store_true",
@@ -246,9 +243,6 @@
         logger.info("All done. Have a nice day!")
         return 0
 
-<<<<<<< HEAD
-    def pair_ipath_with_outdir(self, remote_files_dict, output_dir, assay_uuid, retrieve_all=False):
-=======
     @staticmethod
     def _filter_requested_samples_or_libraries_by_selected_samples(
         sheet, selected_samples, by_sample_id
@@ -304,7 +298,6 @@
 
     @staticmethod
     def pair_ipath_with_outdir(remote_files_dict, output_dir, assay_uuid):
->>>>>>> f642465c
         """Pair iRODS path with local output directory
 
         :param remote_files_dict: Dictionary with iRODS collection information. Key: file name as string (e.g.,
