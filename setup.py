#!/usr/bin/env python
# -*- coding: utf-8 -*-

import os.path

from setuptools import find_packages, setup

import versioneer


def parse_requirements(path):
    """Parse ``requirements.txt`` at ``path``."""
    requirements = []
    with open(path, "rt") as reqs_f:
        for line in reqs_f:
            line = line.strip()
            if line.startswith("-r"):
                fname = line.split()[1]
                inner_path = os.path.join(os.path.dirname(path), fname)
                requirements += parse_requirements(inner_path)
            elif line != "" and not line.startswith("#"):
                requirements.append(line)
    return requirements


with open("README.md") as readme_file:
    readme = readme_file.read()

with open("CHANGELOG.md") as changelog_file:
    changelog = changelog_file.read()

test_requirements = parse_requirements("requirements/test.txt")
install_requirements = parse_requirements("requirements/base.txt")

setup(
    author="Manuel Holtgrewe, Patrick Pett",
    author_email=("manuel.holtgrewe@bih-charite.de"),
    classifiers=[
        "Development Status :: 4 - Beta",
        "Intended Audience :: Developers",
        "License :: OSI Approved :: MIT License",
        "Natural Language :: English",
        "Topic :: Scientific/Engineering :: Bio-Informatics",
        "Programming Language :: Python :: 3",
        "Programming Language :: Python :: 3.10",
<<<<<<< HEAD
        "Programming Language :: Python :: 3.11",
        "Programming Language :: Python :: 3.12",
=======
        # We are missing bioconda pysam packages for 3.11 and 3.12, cf.
        # https://github.com/bioconda/bioconda-recipes/issues/37805
        # "Programming Language :: Python :: 3.11",
        # "Programming Language :: Python :: 3.12",
>>>>>>> f2303fca
    ],
    entry_points={"console_scripts": ("cubi-tk = cubi_tk.__main__:main",)},
    description="Tooling for connecting GitLab, pipelines, and SODAR at CUBI.",
    install_requires=install_requirements,
    license="MIT license",
    long_description=readme + "\n\n" + changelog,
    long_description_content_type="text/markdown",
    include_package_data=True,
    keywords="cubi_tk",
    name="cubi-tk",
    packages=find_packages(include=["cubi_tk"]),
    test_suite="tests",
    tests_require=test_requirements,
    url="https://github.com/bihealth/cubi-tk",
    version=versioneer.get_version(),
    cmdclass=versioneer.get_cmdclass(),
    zip_safe=False,
)<|MERGE_RESOLUTION|>--- conflicted
+++ resolved
@@ -43,15 +43,8 @@
         "Topic :: Scientific/Engineering :: Bio-Informatics",
         "Programming Language :: Python :: 3",
         "Programming Language :: Python :: 3.10",
-<<<<<<< HEAD
         "Programming Language :: Python :: 3.11",
-        "Programming Language :: Python :: 3.12",
-=======
-        # We are missing bioconda pysam packages for 3.11 and 3.12, cf.
-        # https://github.com/bioconda/bioconda-recipes/issues/37805
-        # "Programming Language :: Python :: 3.11",
-        # "Programming Language :: Python :: 3.12",
->>>>>>> f2303fca
+        #"Programming Language :: Python :: 3.12", # blocked by snappy-pipeline #483
     ],
     entry_points={"console_scripts": ("cubi-tk = cubi_tk.__main__:main",)},
     description="Tooling for connecting GitLab, pipelines, and SODAR at CUBI.",
